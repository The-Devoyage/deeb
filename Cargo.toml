--- conflicted
+++ resolved
@@ -1,41 +1,7 @@
-<<<<<<< HEAD
 [workspace]
 members = [
   "deeb",
   "deeb_server",
   "deeb_core",
   "deeb_macros"
-]
-=======
-[package]
-name = "deeb"
-version = "0.0.11"
-edition = "2021"
-license = "MIT"
-description = "An ACID compliant JSON embeddable database built in Rust."
-homepage = "https://github.com/the-devoyage/deeb"
-repository = "https://github.com/the-devoyage/deeb"
-
-[lib]
-name = "deeb"
-path = "src/lib.rs"
-
-[dependencies]
-serde = { version = "1.0.203", features = ["derive"] }
-serde_json = "1.0.117"
-tokio = { version = "1.37.0", features = ["full"] }
-anyhow = "1.0.86"
-uuid = { version= "1.8.0", features = ["v4"] }
-log = "0.4.21"
-env_logger = "0.11.3"
-fs2 = "0.4.3"
-deeb_macros = "0.0.3"
-deeb_core = "0.0.4"
-
-[dev-dependencies]
-criterion = { version = "0.4", features = ["html_reports", "async_tokio"] }
-
-[[bench]]
-name = "deeb_bench"
-harness = false
->>>>>>> 8209a0eb
+]